--- conflicted
+++ resolved
@@ -102,13 +102,8 @@
       val nextPoint = Point(startingPoint.row + row, startingPoint.col + col)
       if (board.isOnGrid(nextPoint)) {
         val neighbor: Option[PlayerColor] = board.getColor(nextPoint)
-<<<<<<< HEAD
-        if (neighbor == here) {
+        if (neighbor.equals(here)) {
           val (points, borders) = collectRegion(nextPoint, board, visited)
-=======
-        if (neighbor.equals(here)) {
-          val (points, borders) = collectRegion(nextPoint, board, visitedMap)
->>>>>>> 7981f5b8
           allPoints ++= points
           allBorders ++= borders
         } else {
