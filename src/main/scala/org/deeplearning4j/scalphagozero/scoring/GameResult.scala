--- conflicted
+++ resolved
@@ -108,13 +108,8 @@
             val (group, neighbors) = collectRegion(point, goBoard)
             val fillWith =
               if (neighbors.size == 1) {
-<<<<<<< HEAD
-                val neighborColor: PlayerColor = neighbors.head
-                if (neighborColor == PlayerColor.Black) BlackTerritory else WhiteTerritory
-=======
-                val neighborColor: Option[Player] = neighbors.head
-                if (neighborColor.get == BlackPlayer) BlackTerritory else WhiteTerritory
->>>>>>> 8765b679
+                val neighborColor: Player = neighbors.head
+                if (neighborColor == BlackPlayer) BlackTerritory else WhiteTerritory
               } else {
                 Dame
               }
@@ -127,57 +122,26 @@
     statusMap.toMap
   }
 
-<<<<<<< HEAD
-  private def collectRegion(startingPoint: Point, board: GoBoard): (List[Point], Set[PlayerColor]) = {
-    val initialColor = board.getColor(startingPoint)
+  private def collectRegion(startingPoint: Point, board: GoBoard): (List[Point], Set[Player]) = {
+    val initialPlayer = board.getPlayer(startingPoint)
 
-    val visitedColors = mutable.Set[PlayerColor]()
+    val visitedPlayers = mutable.Set[Player]()
     val visitedPoints = ListBuffer[Point](startingPoint)
-=======
-  private[this] final val deltas = List((-1, 0), (1, 0), (0, -1), (0, 1))
-
-  // Is it possible to rewrite this in a tailrec function ?
-  // And/or use another mecanism to browse the board ?
-  // Why not use the `Point(...).neighbors` method ?
-  private def collectRegion(
-      startingPoint: Point,
-      board: GoBoard,
-      visited: Set[Point] = Set.empty
-  ): (List[Point], Set[Option[Player]]) =
-    if (visited.contains(startingPoint)) (List.empty, Set.empty)
-    else {
-      val here: Option[Player] = board.getPlayer(startingPoint)
-
-      val (allPoints, allBorders) =
-        deltas.foldLeft((ListBuffer(startingPoint), mutable.Set.empty[Option[Player]])) {
-          case ((pointsAcc, bordersAcc), (row, col)) =>
-            val nextPoint = Point(startingPoint.row + row, startingPoint.col + col)
-            if (board.isOnGrid(nextPoint)) {
-              val neighbor: Option[Player] = board.getPlayer(nextPoint)
-              if (neighbor == here) {
-                val (points, borders) = collectRegion(nextPoint, board, visited + startingPoint)
-                (pointsAcc ++ points, bordersAcc ++ borders)
-              } else {
-                (pointsAcc, bordersAcc + neighbor)
-              }
-            } else (pointsAcc, bordersAcc)
-        }
->>>>>>> 8765b679
 
     val toVisitPoints = mutable.Stack[Point](startingPoint)
     while (toVisitPoints.nonEmpty) {
       val toVisit = toVisitPoints.pop()
-      val toVisitColor = board.getColor(toVisit)
-      toVisitColor.foreach(visitedColors += _)
+      val toVisitColor = board.getPlayer(toVisit)
+      toVisitColor.foreach(visitedPlayers += _)
 
-      if (toVisitColor == initialColor) {
+      if (toVisitColor == initialPlayer) {
         val nextVisits = toVisit.neighbors.filter(board.isOnGrid).diff(visitedPoints)
         toVisitPoints.pushAll(nextVisits)
         visitedPoints += toVisit
       }
     }
 
-    (visitedPoints.toList, visitedColors.toSet)
+    (visitedPoints.toList, visitedPlayers.toSet)
   }
 
 }