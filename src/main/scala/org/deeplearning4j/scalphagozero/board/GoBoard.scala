package org.deeplearning4j.scalphagozero.board

import scala.collection.mutable
import scala.collection.mutable.ListBuffer

/**
  * Main Go board class, represents the board on which Go moves can be played.
  *
  * @author Max Pumperla
  */
class GoBoard(val row: Int, val col: Int) {

  import GoBoard._

  private var grid: mutable.Map[(Int, Int), GoString] = mutable.Map.empty
  private var hash: Long = 0L

  if (!neighborTables.keySet.contains((row, col)))
    initNeighborTable(row, col)
  if (!cornerTables.keySet.contains((row, col)))
    initCornerTable(row, col)

  private var neighborMap: mutable.Map[(Int, Int), List[Point]] =
    neighborTables.getOrElse((row, col), mutable.Map.empty)
  private var cornerMap: mutable.Map[(Int, Int), List[Point]] =
    cornerTables.getOrElse((row, col), mutable.Map.empty)

  def neighbors(point: Point): List[Point] = neighborMap.getOrElse((point.row, point.col), List.empty)

  def corners(point: Point): List[Point] = cornerMap.getOrElse((point.row, point.col), List.empty)

  def placeStone(player: Player, point: Point): Unit = {
    assert(isOnGrid(point))

    if (grid.get(point.toCoords).isDefined) {
      println(" Illegal move attempted at: " + point.toCoords)
    } else {
      // 1. Examine adjacent points
      val adjacentSameColor = mutable.Set.empty[GoString]
      val adjacentOppositeColor = mutable.Set.empty[GoString]
      val liberties = mutable.Set.empty[(Int, Int)]

      for (neighbor: Point <- neighborMap((point.row, point.col))) {
        grid.get(neighbor.toCoords) match {
<<<<<<< HEAD
          case None                                        => liberties += neighbor.toCoords
          case Some(goString) if goString.player == player => adjacentSameColor += goString
          case Some(goString)                              => adjacentOppositeColor += goString
          case _                                           => ()
=======
          case None                                             => liberties += neighbor.toCoords
          case Some(goString) if goString.color == player.color => adjacentSameColor += goString
          case Some(goString)                                   => adjacentOppositeColor += goString
>>>>>>> e3a4d09f
        }
      }

      val newString =
        (adjacentSameColor += GoString(player, Set(point.toCoords), liberties.toSet)).reduce(_ mergedWith _)

      for (newStringPoint: (Int, Int) <- newString.stones)
        grid.put(newStringPoint, newString)

      hash ^= ZobristHashing.ZOBRIST((point.row, point.col, None)) // Remove empty-point hash code
      hash ^= ZobristHashing.ZOBRIST((point.row, point.col, Some(player))) // Add filled point hash code.

      // 3. Reduce liberties of any adjacent strings of the opposite color.
      // 4. If any opposite color strings now have zero liberties, remove them.
      for (otherColorString: GoString <- adjacentOppositeColor) {
        val replacement = otherColorString.withoutLiberty(point)
        if (replacement.numLiberties > 0) this.replaceString(replacement) else this.removeString(otherColorString)
      }
    }
  }

  private def removeString(goString: GoString): Unit =
    for (point <- goString.stones) {
      // Removing a string can create liberties for other strings.
      for (neighbor <- neighborMap((point._1, point._1)) if grid.get(neighbor.toCoords).isDefined) {
        val neighborString = grid.get(neighbor.toCoords)
        if (neighborString.get.equals(goString))
          this.replaceString(neighborString.get.withLiberty(Point(point._1, point._2)))
        grid.remove(point)
      }
      hash ^= ZobristHashing.ZOBRIST((point._1, point._2, Some(goString.player))) //Remove filled point hash code.
      hash ^= ZobristHashing.ZOBRIST((point._1, point._2, None)) //Add empty point hash code.
    }

  private def replaceString(newString: GoString): Unit =
    for (point <- newString.stones)
      grid += (point -> newString)

  def isSelfCapture(player: Player, point: Point): Boolean = {
    val friendlyStrings: ListBuffer[GoString] = ListBuffer.empty[GoString]
    for (neighbor <- neighborMap((point.row, point.col))) {
      val neighborString = grid.get(neighbor.toCoords)
      if (neighborString.isEmpty)
        return false
      else if (neighborString.get.player == player)
        friendlyStrings += neighborString.get
      else if (neighborString.get.numLiberties == 1)
        return false
    }
    var allNeighborsInDanger = true
    for (neighbor: GoString <- friendlyStrings)
      if (neighbor.numLiberties != 1) allNeighborsInDanger = false
    if (allNeighborsInDanger) return true
    false
  }

  def willCapture(player: Player, point: Point): Boolean = {
    for (neighbor <- neighborMap((point.row, point.col))
         if grid.get(neighbor.toCoords).isDefined && grid(neighbor.toCoords).player != player) {
      val neighborString = grid(neighbor.toCoords)
      if (neighborString.numLiberties == 1)
        return true
    }
    false
  }

  def isOnGrid(point: Point): Boolean = 1 <= point.row && point.row <= row && 1 <= point.col && point.col <= col

  def getPlayer(point: Point): Option[Player] = grid.get(point.toCoords).map(_.player)

  def getGoString(point: Point): Option[GoString] = grid.get(point.toCoords)

  override def equals(obj: scala.Any): Boolean = {
    obj match {
      case other: GoBoard =>
        return this.row == other.row && this.col == other.col && this.grid.equals(other.grid)
      case _ =>
    }
    false
  }

  def zobristHash: Long = hash

  private def setBoardProperties(
      grid: mutable.Map[(Int, Int), GoString],
      hash: Long,
      neighborMap: mutable.Map[(Int, Int), List[Point]],
      cornerMap: mutable.Map[(Int, Int), List[Point]]
  ): Unit = {
    this.hash = hash
    this.grid = grid
    this.neighborMap = neighborMap
    this.cornerMap = cornerMap
  }

  override def clone(): GoBoard = {
    val newBoard = new GoBoard(this.row, this.col)
    newBoard.setBoardProperties(this.grid, this.hash, this.neighborMap, this.cornerMap)
    newBoard
  }

}

object GoBoard {

  def apply(boardHeight: Int, boardWidth: Int): GoBoard = new GoBoard(boardHeight, boardWidth)

  private val neighborTables: mutable.Map[(Int, Int), mutable.Map[(Int, Int), List[Point]]] = mutable.Map.empty
  private val cornerTables: mutable.Map[(Int, Int), mutable.Map[(Int, Int), List[Point]]] = mutable.Map.empty

  private def initNeighborTable(row: Int, col: Int): Unit = {
    val neighborMap: mutable.Map[(Int, Int), List[Point]] = mutable.Map.empty
    for (r <- 1 to row; c <- 1 to col) {
      val point = Point(r, c)
      val allNeighbors = point.neighbors
      val trueNeighbors =
        for (nb <- allNeighbors if 1 <= nb.row && nb.row <= row && 1 <= nb.col && nb.col <= col) yield nb
      neighborMap += ((r, c) -> trueNeighbors)
    }
    neighborTables += ((row, col) -> neighborMap)
  }

  private def initCornerTable(row: Int, col: Int): Unit = {
    val cornerMap: mutable.Map[(Int, Int), List[Point]] = mutable.Map.empty
    for (r <- 1 to row; c <- 1 to col) {
      val point = Point(r, c)
      val allCorners = List(
        Point(point.row - 1, point.col - 1),
        Point(point.row + 1, point.col + 1),
        Point(point.row - 1, point.col + 1),
        Point(point.row + 1, point.col - 1)
      )
      val trueCorners =
        for (nb <- allCorners if 1 <= nb.row && nb.row <= row && 1 <= nb.col && nb.col <= col) yield nb
      cornerMap += ((r, c) -> trueCorners)
    }
    cornerTables += ((row, col) -> cornerMap)
  }

}<|MERGE_RESOLUTION|>--- conflicted
+++ resolved
@@ -42,16 +42,9 @@
 
       for (neighbor: Point <- neighborMap((point.row, point.col))) {
         grid.get(neighbor.toCoords) match {
-<<<<<<< HEAD
           case None                                        => liberties += neighbor.toCoords
           case Some(goString) if goString.player == player => adjacentSameColor += goString
           case Some(goString)                              => adjacentOppositeColor += goString
-          case _                                           => ()
-=======
-          case None                                             => liberties += neighbor.toCoords
-          case Some(goString) if goString.color == player.color => adjacentSameColor += goString
-          case Some(goString)                                   => adjacentOppositeColor += goString
->>>>>>> e3a4d09f
         }
       }
 
