package org.deeplearning4j.scalphagozero.board
import org.deeplearning4j.scalphagozero.scoring.GameResult

import scala.collection.mutable.ListBuffer

/**
  * GameState encodes the state of a game of Go. Game states have board instances,
  * but also track previous moves to assert validity of moves etc. GameState is
  * immutable, i.e. after you apply a move a new GameState instance will be returned.
  *
  * @param board a GoBoard instance
  * @param nextPlayer the Player who is next to play
  * @param previousState Previous GameState, if any
  * @param lastMove last move played in this game, if any
  * @author Max Pumperla
  */
class GameState(
    val board: GoBoard,
    val nextPlayer: Player,
    val previousState: Option[GameState],
    val lastMove: Option[Move]
) {

  private val allPreviousStates: Set[(Player, Long)] =
    previousState match {
      case None        => Set.empty
      case Some(state) => state.allPreviousStates + (nextPlayer -> state.board.zobristHash)
    }

  val isOver: Boolean =
    this.lastMove match {
      case None | Some(Move.Play(_)) => false
      case Some(Move.Resign)         => true
      case Some(Move.Pass) =>
        val secondLastMove = this.previousState.get.lastMove
        secondLastMove match {
          case Some(Move.Pass)                               => true
          case None | Some(Move.Play(_)) | Some(Move.Resign) => false
        }
    }

  override def equals(obj: scala.Any): Boolean = {
    obj match {
      case other: GameState =>
        return this.board == other.board && this.previousState == other.previousState &&
        this.nextPlayer == other.nextPlayer && this.lastMove == other.lastMove &&
        this.allPreviousStates == other.allPreviousStates
      case _ =>
    }
    false
  }

  def applyMove(move: Move): GameState = {
    val nextBoard: GoBoard =
      move match {
        case Move.Play(point) =>
          val nextBoard = this.board.clone()
          nextBoard.placeStone(nextPlayer, point)
          nextBoard
        case Move.Pass | Move.Resign => this.board
      }

    new GameState(nextBoard, nextPlayer.other, Some(this), Some(move))
  }

  def isMoveSelfCapture(player: Player, move: Move): Boolean =
    move match {
      case Move.Play(point)        => this.board.isSelfCapture(player, point)
      case Move.Pass | Move.Resign => false
    }

  def doesMoveViolateKo(player: Player, move: Move): Boolean =
    move match {
      case Move.Play(point) if this.board.willCapture(player, point) =>
        val nextBoard = this.board.clone()
        nextBoard.placeStone(player, point)
        val nextSituation = (player.other, nextBoard.zobristHash)
        this.allPreviousStates.contains(nextSituation)
      case _ => false
    }

  def isValidMove(move: Move): Boolean =
    if (this.isOver) false
    else {
      move match {
        case Move.Resign | Move.Pass => true
        case Move.Play(point) =>
          this.board.getPlayer(point).isEmpty &&
          !this.isMoveSelfCapture(nextPlayer, move) &&
          !this.doesMoveViolateKo(nextPlayer, move)
      }
    }

  // Could be a `val`
  def legalMoves: List[Move] =
    if (this.isOver) List.empty
    else {
      val moves = ListBuffer[Move](Move.Pass, Move.Resign)
      for {
        row <- 1 to board.row
        col <- 1 to board.col
      } {
        val move = Move.Play(Point(row, col))
        if (this.isValidMove(move))
          moves += move
      }
      moves.toList
    }

  // Could be a `val`
  def winner: Option[Player] =
    if (this.isOver) None
    else {
      this.lastMove match {
        case Some(Move.Resign) => Some(this.nextPlayer)
        case None | Some(Move.Play(_)) | Some(Move.Pass) =>
<<<<<<< HEAD
          val gameResult = GameResult.computeGameResult(board)
=======
          val gameResult = GameResult.computeGameResult(this.board)
>>>>>>> 8765b679
          Some(gameResult.winner)
      }
    }

}

object GameState {

  def newGame(boardHeight: Int, boardWidth: Int): GameState = {
    val board = GoBoard(boardHeight, boardWidth)
    new GameState(board, BlackPlayer, None, None)
  }

}<|MERGE_RESOLUTION|>--- conflicted
+++ resolved
@@ -114,11 +114,7 @@
       this.lastMove match {
         case Some(Move.Resign) => Some(this.nextPlayer)
         case None | Some(Move.Play(_)) | Some(Move.Pass) =>
-<<<<<<< HEAD
-          val gameResult = GameResult.computeGameResult(board)
-=======
           val gameResult = GameResult.computeGameResult(this.board)
->>>>>>> 8765b679
           Some(gameResult.winner)
       }
     }
