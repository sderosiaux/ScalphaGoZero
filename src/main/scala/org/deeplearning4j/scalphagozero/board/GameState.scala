package org.deeplearning4j.scalphagozero.board

/**
  * GameState encodes the state of a game of Go. Game states have board instances,
  * but also track previous moves to assert validity of moves etc. GameState is
  * immutable, i.e. after you apply a move a new GameState instance will be returned.
  *
  * @param board a GoBoard instance
  * @param nextPlayer the Player who is next to play
  * @param previousState Previous GameState, if any
  * @param lastMove last move played in this game, if any
  *
  * @author Max Pumperla
  */
class GameState(
    val board: GoBoard,
    val nextPlayer: Player,
    val previousState: Option[GameState],
    val lastMove: Option[Move]
) {

  private val allPreviousStates: Set[(Player, Long)] =
    previousState match {
      case None        => Set.empty
      case Some(state) => state.allPreviousStates + (nextPlayer -> state.board.zobristHash)
    }

  val isOver: Boolean =
    this.lastMove match {
      case None | Some(Move.Play(_)) => false
      case Some(Move.Resign)         => true
      case Some(Move.Pass) =>
        val secondLastMove = this.previousState.get.lastMove
        secondLastMove match {
          case Some(Move.Pass)                               => true
          case None | Some(Move.Play(_)) | Some(Move.Resign) => false
        }
    }

  override def equals(obj: scala.Any): Boolean = {
    obj match {
      case other: GameState =>
        return this.board == other.board && this.previousState == other.previousState &&
        this.nextPlayer == other.nextPlayer && this.lastMove == other.lastMove &&
        this.allPreviousStates == other.allPreviousStates
      case _ =>
    }
    false
  }

  def applyMove(move: Move): GameState = {
    val nextBoard: GoBoard =
      move match {
        case Move.Play(point) =>
          val nextBoard = this.board.clone()
          nextBoard.placeStone(nextPlayer, point)
          nextBoard
        case Move.Pass | Move.Resign => this.board
      }

    new GameState(nextBoard, nextPlayer.other, Some(this), Some(move))
  }

  def isMoveSelfCapture(player: Player, move: Move): Boolean =
    move match {
      case Move.Play(point)        => this.board.isSelfCapture(player, point)
      case Move.Pass | Move.Resign => false
    }

  def doesMoveViolateKo(player: Player, move: Move): Boolean =
    move match {
      case Move.Play(point) if this.board.willCapture(player, point) =>
        val nextBoard = this.board.clone()
        nextBoard.placeStone(player, point)
        val nextSituation = (player.other, nextBoard.zobristHash)
        this.allPreviousStates.contains(nextSituation)
      case _ => false
    }

  def isValidMove(move: Move): Boolean =
    if (this.isOver) false
    else {
      move match {
        case Move.Resign | Move.Pass => true
        case Move.Play(point) =>
          this.board.getColor(point).isEmpty &&
          !this.isMoveSelfCapture(nextPlayer, move) &&
          !this.doesMoveViolateKo(nextPlayer, move)
      }
    }

<<<<<<< HEAD
=======
  def isOver: Boolean =
    this.lastMove match {
      case None | Some(Move.Play(_)) => false
      case Some(Move.Resign)         => true
      case Some(Move.Pass) =>
        val secondLastMove = this.previousState.get.lastMove
        secondLastMove match {
          case Some(Move.Pass)                               => true
          case None | Some(Move.Play(_)) | Some(Move.Resign) => false
        }
    }

  def legalMoves: List[Move] =
    if (this.isOver) ListBuffer().toList
    else {
      val moves = ListBuffer[Move](Move.Pass, Move.Resign)
      for {
        row <- 1 to board.row
        col <- 1 to board.col
      } {
        val move = Move.Play(Point(row, col))
        if (this.isValidMove(move))
          moves += move
      }
      moves.toList
    }

  def winner: Option[PlayerColor] =
    if (this.isOver) None
    else {
      this.lastMove match {
        case Some(Move.Resign) => Some(this.nextPlayer.color)
        case None | Some(Move.Play(_)) | Some(Move.Pass) =>
          val gameResult = GameResult.computeGameResult(this)
          Some(gameResult.winner)
      }
    }

>>>>>>> 57b62f7c
}

object GameState {

  def newGame(boardHeight: Int, boardWidth: Int): GameState = {
<<<<<<< HEAD
    val board = GoBoard(boardHeight, boardWidth)
=======
    val board = new GoBoard(boardHeight, boardWidth)
>>>>>>> 57b62f7c
    new GameState(board, Player(PlayerColor.Black), None, None)
  }

}<|MERGE_RESOLUTION|>--- conflicted
+++ resolved
@@ -1,4 +1,7 @@
 package org.deeplearning4j.scalphagozero.board
+import org.deeplearning4j.scalphagozero.scoring.GameResult
+
+import scala.collection.mutable.ListBuffer
 
 /**
   * GameState encodes the state of a game of Go. Game states have board instances,
@@ -9,7 +12,6 @@
   * @param nextPlayer the Player who is next to play
   * @param previousState Previous GameState, if any
   * @param lastMove last move played in this game, if any
-  *
   * @author Max Pumperla
   */
 class GameState(
@@ -89,22 +91,8 @@
       }
     }
 
-<<<<<<< HEAD
-=======
-  def isOver: Boolean =
-    this.lastMove match {
-      case None | Some(Move.Play(_)) => false
-      case Some(Move.Resign)         => true
-      case Some(Move.Pass) =>
-        val secondLastMove = this.previousState.get.lastMove
-        secondLastMove match {
-          case Some(Move.Pass)                               => true
-          case None | Some(Move.Play(_)) | Some(Move.Resign) => false
-        }
-    }
-
   def legalMoves: List[Move] =
-    if (this.isOver) ListBuffer().toList
+    if (this.isOver) List.empty
     else {
       val moves = ListBuffer[Move](Move.Pass, Move.Resign)
       for {
@@ -129,17 +117,12 @@
       }
     }
 
->>>>>>> 57b62f7c
 }
 
 object GameState {
 
   def newGame(boardHeight: Int, boardWidth: Int): GameState = {
-<<<<<<< HEAD
     val board = GoBoard(boardHeight, boardWidth)
-=======
-    val board = new GoBoard(boardHeight, boardWidth)
->>>>>>> 57b62f7c
     new GameState(board, Player(PlayerColor.Black), None, None)
   }
 
